from django.urls import path
<<<<<<< HEAD
from core.views import control, utils, settings, discovery, customers, sites, routers, network_map 

=======
from core.views import control, utils, settings, discovery, customers, sites, routers
from core.views.network_map import * 
>>>>>>> 9223bb25

urlpatterns = [
    # Settings endpoint
    path('settings/', settings.global_settings, name='settings'),

    # Utility endpoints

    path('utils/host-interfaces/', utils.list_host_interfaces, name='host-interfaces'),

    # Models endpoints

    ## Sites endpoints
    path('sites/', sites.list_sites, name='list-sites'),
    path('sites/create/', sites.create_site, name='create-site'),
    path('sites/<int:site_id>/', sites.get_site, name='get-site'),
<<<<<<< HEAD
    path('sites/<int:site_id>/attach-interface/', sites.attach_site_to_interface, name='attach-interface'),
=======

    ## Customers endpoints
>>>>>>> 9223bb25
    path('customers/', customers.list_customers, name='list-customers'),
    path('customers/create/', customers.create_customer, name='create-customer'),
    path('customers/<int:customer_id>/', customers.get_customer, name='get-customer'),
    # TODO add update and delete customer endpoints    
    # path('customers/<int:customer_id>/update/', views.update_customer, name='update-customer'),
    # path('customers/<int:customer_id>/delete/', views.delete_customer, name='delete-customer'),
    
    ## Routers endpoints
    path('routers/', routers.list_routers, name='list-routers'),
    path('routers/<str:router_id>/', routers.get_router, name='get-router'),
    path('routers/<str:router_id>/interfaces/', routers.list_router_interfaces, name='list-router-interfaces'),
    path('routers/<str:router_id>/interfaces/<int:interface_id>/', routers.get_router_interface, name='get-router-interface'),

    # Controller endpoints
    ## DHCP service endpoints
    path('control/dhcp/start/', control.start_dhcp_server, name='start-dhcp-server'),
    path('control/dhcp/stop/', control.stop_dhcp_server, name='stop-dhcp-server'),
    path('control/dhcp/status/', control.dhcp_server_status, name='dhcp-server-status'),
    path('control/dhcp/leases/', control.dhcp_leases, name='dhcp-leases'),

    ## TFTP service endpoints
    path('control/tftp/start/', control.start_tftp_server, name='start-tftp-server'),
    path('control/tftp/stop/', control.stop_tftp_server, name='stop-tftp-server'),
    path('control/tftp/status/', control.tftp_server_status, name='tftp-server-status'),
    path('control/tftp/files/', control.tftp_files, name='tftp-files'),
    path('control/tftp/upload/', control.upload_file, name='upload-tftp-file'),
    path('control/tftp/files/<str:filename>', control.delete_file, name='delete-tftp-file'),

    # Network discovery endpoints
    path('network/discover/', discovery.discover_network, name='discover-network'),
<<<<<<< HEAD
    path('network/map/', network_map.NetworkMapView.as_view(), name='map_data'),
    path('network/map/<str:chassis_id>/', network_map.NetworkMapDetailView.as_view(), name='router_detail_data'),
=======
    path('network/map/', NetworkMapView.as_view(), name='map_data'),
>>>>>>> 9223bb25
]<|MERGE_RESOLUTION|>--- conflicted
+++ resolved
@@ -1,11 +1,8 @@
 from django.urls import path
-<<<<<<< HEAD
-from core.views import control, utils, settings, discovery, customers, sites, routers, network_map 
 
-=======
 from core.views import control, utils, settings, discovery, customers, sites, routers
 from core.views.network_map import * 
->>>>>>> 9223bb25
+
 
 urlpatterns = [
     # Settings endpoint
@@ -21,12 +18,8 @@
     path('sites/', sites.list_sites, name='list-sites'),
     path('sites/create/', sites.create_site, name='create-site'),
     path('sites/<int:site_id>/', sites.get_site, name='get-site'),
-<<<<<<< HEAD
     path('sites/<int:site_id>/attach-interface/', sites.attach_site_to_interface, name='attach-interface'),
-=======
 
-    ## Customers endpoints
->>>>>>> 9223bb25
     path('customers/', customers.list_customers, name='list-customers'),
     path('customers/create/', customers.create_customer, name='create-customer'),
     path('customers/<int:customer_id>/', customers.get_customer, name='get-customer'),
@@ -57,10 +50,5 @@
 
     # Network discovery endpoints
     path('network/discover/', discovery.discover_network, name='discover-network'),
-<<<<<<< HEAD
-    path('network/map/', network_map.NetworkMapView.as_view(), name='map_data'),
-    path('network/map/<str:chassis_id>/', network_map.NetworkMapDetailView.as_view(), name='router_detail_data'),
-=======
     path('network/map/', NetworkMapView.as_view(), name='map_data'),
->>>>>>> 9223bb25
 ]