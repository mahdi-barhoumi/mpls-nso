from django.http import JsonResponse
from django.views import View
from django.utils.decorators import method_decorator
from django.views.decorators.cache import cache_page
from core.models import Router, Interface

class NetworkMapView(View):
    """Network topology view that provides data for frontend visualization."""

    @method_decorator(cache_page(60 * 5))  # Cache for 5 minutes
<<<<<<< HEAD
    def get(self, request, chassis_id=None):
        if chassis_id:
            return self.get_router_details(request, chassis_id)
        return self.get_network_map(request)

    def get_network_map(self, request):
        """
        Returns network topology data for visualization.
        """
        # Get query parameters for filtering
        customer_id = request.GET.get('customer_id')
        vpn_id = request.GET.get('vpn_id')
        site_id = request.GET.get('site_id')
        roles = request.GET.getlist('role')  # Multiple roles can be selected
        include_p_routers = request.GET.get('include_p', 'true').lower() == 'true'
        include_interfaces = request.GET.get('include_interfaces', 'true').lower() == 'true'

        # Start with all routers
        routers = Router.objects.all()

        # Apply filters
        if customer_id:
            customer_router_ids = VRF.objects.filter(customer_id=customer_id).values_list('router__chassis_id', flat=True)
            pe_router_ids = []
            for router in Router.objects.filter(chassis_id__in=customer_router_ids, role='CE'):
                for interface in router.interfaces.all():
                    for connected in interface.connected_interfaces.all():
                        if connected.router.role == 'PE':
                            pe_router_ids.append(connected.router.chassis_id)
            router_ids = list(customer_router_ids) + pe_router_ids
            routers = routers.filter(chassis_id__in=router_ids)

        #if vpn_id:
        #    vpn_router_ids = VRF.objects.filter(vpn_id=vpn_id).values_list('router__chassis_id', flat=True)
        #    routers = routers.filter(chassis_id__in=vpn_router_ids)

        if site_id:
            site_routers = Interface.objects.filter(site_id=site_id).values_list('router__chassis_id', flat=True)
            routers = routers.filter(chassis_id__in=site_routers)

        if roles:
            routers = routers.filter(role__in=roles)
        elif not include_p_routers:
            routers = routers.exclude(role='P')

        # Prefetch related interfaces with their connections
        routers = routers.prefetch_related(
            'interfaces__connected_interfaces',
            #'vrfs__vpn__customer'  # Correctly traverse through vpn to customer
        )
=======
    def get(self, request):
        # Get all routers with their interfaces
        routers = Router.objects.prefetch_related(
            'interfaces__connected_interfaces',
            'vrfs'
        ).all()
>>>>>>> 13669b6b

        nodes = []
        links = []
        processed_links = set()

        # Create nodes and links
        for router in routers:
            # Add router as a node
            nodes.append({
                'id': router.id,
                'hostname': router.hostname,
                'role': router.role,
<<<<<<< HEAD
                'ip': router.management_ip_address,
                'vrfs': [{'name': vrf.name,
                          'rd': vrf.route_distinguisher,
                          #'vpn': vrf.vpn.name if vrf.vpn else None
                          }
                         for vrf in router.vrfs.all()]
            }
            interface_count = router.interfaces.count()
            connected_count = router.interfaces.filter(connected_interfaces__isnull=False).count()
            node['interface_counts'] = {
                'total': interface_count,
                'connected': connected_count
            }
            nodes.append(node)
=======
                'chassis_id': router.chassis_id,
                'management_ip': router.management_ip_address
            })
>>>>>>> 13669b6b

            # Process interfaces and create links
            for interface in router.interfaces.all():
                for connected in interface.connected_interfaces.all():
                    # Create unique link ID using interface IDs
                    link_id = f"{min(interface.id, connected.id)}-{max(interface.id, connected.id)}"
                    
                    # Skip if we've already processed this link
                    if link_id in processed_links:
                        continue

                    # Add link with interface details
                    links.append({
                        'id': link_id,
                        'source': router.id,
                        'target': connected.router.id,
                        'sourceInterface': interface.id,
                        'targetInterface': connected.id,
                        'sourceInterfaceName': interface.name,
                        'targetInterfaceName': connected.name,
                        'sourceInterfaceDetails': {
                            'ip_address': interface.ip_address,
                            'subnet_mask': interface.subnet_mask
                        },
                        'targetInterfaceDetails': {
                            'ip_address': connected.ip_address,
                            'subnet_mask': connected.subnet_mask
                        }
<<<<<<< HEAD
                        if include_interfaces:
                            link['sourceInterfaceDetails'] = {
                                'id': interface.id,
                                'name': interface.name,
                                'enabled': interface.enabled,
                                'ip_address': interface.ip_address,
                                'subnet_mask': interface.subnet_mask,
                                'mac_address': interface.mac_address,
                                'description': interface.description,
                                'site': interface.site.name if interface.site else None
                            }
                            link['targetInterfaceDetails'] = {
                                'id': connected.id,
                                'name': connected.name,
                                'enabled': connected.enabled,
                                'ip_address': connected.ip_address,
                                'subnet_mask': connected.subnet_mask,
                                'mac_address': connected.mac_address,
                                'description': connected.description,
                                'site': connected.site.name if connected.site else None
                            }
                        links.append(link)
                        processed_interfaces.add(link_id)

        response_data = {
            'nodes': nodes,
            'links': links,
            'metadata': {
                'router_count': len(nodes),
                'link_count': len(links),
                'filters': {
                    'customer_id': customer_id,
                    #'vpn_id': vpn_id,
                    'site_id': site_id,
                    'roles': roles,
                    'include_p_routers': include_p_routers,
                    'include_interfaces': include_interfaces
                }
            }
        }
        return JsonResponse(response_data)

    def get_router_details(self, request, chassis_id):
        """
        Returns detailed information about a specific router.
        """
        try:
            router = Router.objects.prefetch_related(
                'interfaces__connected_interfaces__router',
                'vrfs__customer',
                #'vrfs__vpn',
                'vrfs__route_targets'
            ).get(chassis_id=chassis_id)

            interfaces_data = []
            for interface in router.interfaces.all():
                connected_to = []
                for connected in interface.connected_interfaces.all():
                    connected_to.append({
                        'router_id': connected.router.chassis_id,
                        'router_name': connected.router.hostname,
                        'interface_id': connected.id,
                        'interface_name': connected.name,
                        'router_role': connected.router.role
                    })
                interfaces_data.append({
                    'id': interface.id,
                    'name': interface.name,
                    'enabled': interface.enabled,
                    'ip_address': interface.ip_address,
                    'subnet_mask': interface.subnet_mask,
                    'mac_address': interface.mac_address,
                    'description': interface.description,
                    'vrf': interface.vrf.name if interface.vrf else None,
                    'site': interface.site.name if interface.site else None,
                    'connected_to': connected_to
                })

            vrfs_data = []
            for vrf in router.vrfs.all():
                vrfs_data.append({
                    'id': vrf.id,
                    'name': vrf.name,
                    'route_distinguisher': vrf.route_distinguisher,
                    'customer': vrf.customer.name if vrf.customer else None,
                    #'vpn': vrf.vpn.name if vrf.vpn else None,
                    'import_targets': list(vrf.import_targets),
                    'export_targets': list(vrf.export_targets),
                    'interface_count': vrf.interfaces.count()
                })
=======
                    })
                    processed_links.add(link_id)
>>>>>>> 13669b6b

        return JsonResponse({
            'nodes': nodes,
            'links': links
        })<|MERGE_RESOLUTION|>--- conflicted
+++ resolved
@@ -8,66 +8,12 @@
     """Network topology view that provides data for frontend visualization."""
 
     @method_decorator(cache_page(60 * 5))  # Cache for 5 minutes
-<<<<<<< HEAD
-    def get(self, request, chassis_id=None):
-        if chassis_id:
-            return self.get_router_details(request, chassis_id)
-        return self.get_network_map(request)
-
-    def get_network_map(self, request):
-        """
-        Returns network topology data for visualization.
-        """
-        # Get query parameters for filtering
-        customer_id = request.GET.get('customer_id')
-        vpn_id = request.GET.get('vpn_id')
-        site_id = request.GET.get('site_id')
-        roles = request.GET.getlist('role')  # Multiple roles can be selected
-        include_p_routers = request.GET.get('include_p', 'true').lower() == 'true'
-        include_interfaces = request.GET.get('include_interfaces', 'true').lower() == 'true'
-
-        # Start with all routers
-        routers = Router.objects.all()
-
-        # Apply filters
-        if customer_id:
-            customer_router_ids = VRF.objects.filter(customer_id=customer_id).values_list('router__chassis_id', flat=True)
-            pe_router_ids = []
-            for router in Router.objects.filter(chassis_id__in=customer_router_ids, role='CE'):
-                for interface in router.interfaces.all():
-                    for connected in interface.connected_interfaces.all():
-                        if connected.router.role == 'PE':
-                            pe_router_ids.append(connected.router.chassis_id)
-            router_ids = list(customer_router_ids) + pe_router_ids
-            routers = routers.filter(chassis_id__in=router_ids)
-
-        #if vpn_id:
-        #    vpn_router_ids = VRF.objects.filter(vpn_id=vpn_id).values_list('router__chassis_id', flat=True)
-        #    routers = routers.filter(chassis_id__in=vpn_router_ids)
-
-        if site_id:
-            site_routers = Interface.objects.filter(site_id=site_id).values_list('router__chassis_id', flat=True)
-            routers = routers.filter(chassis_id__in=site_routers)
-
-        if roles:
-            routers = routers.filter(role__in=roles)
-        elif not include_p_routers:
-            routers = routers.exclude(role='P')
-
-        # Prefetch related interfaces with their connections
-        routers = routers.prefetch_related(
-            'interfaces__connected_interfaces',
-            #'vrfs__vpn__customer'  # Correctly traverse through vpn to customer
-        )
-=======
     def get(self, request):
         # Get all routers with their interfaces
         routers = Router.objects.prefetch_related(
             'interfaces__connected_interfaces',
             'vrfs'
         ).all()
->>>>>>> 13669b6b
-
         nodes = []
         links = []
         processed_links = set()
@@ -79,26 +25,9 @@
                 'id': router.id,
                 'hostname': router.hostname,
                 'role': router.role,
-<<<<<<< HEAD
-                'ip': router.management_ip_address,
-                'vrfs': [{'name': vrf.name,
-                          'rd': vrf.route_distinguisher,
-                          #'vpn': vrf.vpn.name if vrf.vpn else None
-                          }
-                         for vrf in router.vrfs.all()]
-            }
-            interface_count = router.interfaces.count()
-            connected_count = router.interfaces.filter(connected_interfaces__isnull=False).count()
-            node['interface_counts'] = {
-                'total': interface_count,
-                'connected': connected_count
-            }
-            nodes.append(node)
-=======
                 'chassis_id': router.chassis_id,
                 'management_ip': router.management_ip_address
             })
->>>>>>> 13669b6b
 
             # Process interfaces and create links
             for interface in router.interfaces.all():
@@ -127,101 +56,8 @@
                             'ip_address': connected.ip_address,
                             'subnet_mask': connected.subnet_mask
                         }
-<<<<<<< HEAD
-                        if include_interfaces:
-                            link['sourceInterfaceDetails'] = {
-                                'id': interface.id,
-                                'name': interface.name,
-                                'enabled': interface.enabled,
-                                'ip_address': interface.ip_address,
-                                'subnet_mask': interface.subnet_mask,
-                                'mac_address': interface.mac_address,
-                                'description': interface.description,
-                                'site': interface.site.name if interface.site else None
-                            }
-                            link['targetInterfaceDetails'] = {
-                                'id': connected.id,
-                                'name': connected.name,
-                                'enabled': connected.enabled,
-                                'ip_address': connected.ip_address,
-                                'subnet_mask': connected.subnet_mask,
-                                'mac_address': connected.mac_address,
-                                'description': connected.description,
-                                'site': connected.site.name if connected.site else None
-                            }
-                        links.append(link)
-                        processed_interfaces.add(link_id)
-
-        response_data = {
-            'nodes': nodes,
-            'links': links,
-            'metadata': {
-                'router_count': len(nodes),
-                'link_count': len(links),
-                'filters': {
-                    'customer_id': customer_id,
-                    #'vpn_id': vpn_id,
-                    'site_id': site_id,
-                    'roles': roles,
-                    'include_p_routers': include_p_routers,
-                    'include_interfaces': include_interfaces
-                }
-            }
-        }
-        return JsonResponse(response_data)
-
-    def get_router_details(self, request, chassis_id):
-        """
-        Returns detailed information about a specific router.
-        """
-        try:
-            router = Router.objects.prefetch_related(
-                'interfaces__connected_interfaces__router',
-                'vrfs__customer',
-                #'vrfs__vpn',
-                'vrfs__route_targets'
-            ).get(chassis_id=chassis_id)
-
-            interfaces_data = []
-            for interface in router.interfaces.all():
-                connected_to = []
-                for connected in interface.connected_interfaces.all():
-                    connected_to.append({
-                        'router_id': connected.router.chassis_id,
-                        'router_name': connected.router.hostname,
-                        'interface_id': connected.id,
-                        'interface_name': connected.name,
-                        'router_role': connected.router.role
-                    })
-                interfaces_data.append({
-                    'id': interface.id,
-                    'name': interface.name,
-                    'enabled': interface.enabled,
-                    'ip_address': interface.ip_address,
-                    'subnet_mask': interface.subnet_mask,
-                    'mac_address': interface.mac_address,
-                    'description': interface.description,
-                    'vrf': interface.vrf.name if interface.vrf else None,
-                    'site': interface.site.name if interface.site else None,
-                    'connected_to': connected_to
-                })
-
-            vrfs_data = []
-            for vrf in router.vrfs.all():
-                vrfs_data.append({
-                    'id': vrf.id,
-                    'name': vrf.name,
-                    'route_distinguisher': vrf.route_distinguisher,
-                    'customer': vrf.customer.name if vrf.customer else None,
-                    #'vpn': vrf.vpn.name if vrf.vpn else None,
-                    'import_targets': list(vrf.import_targets),
-                    'export_targets': list(vrf.export_targets),
-                    'interface_count': vrf.interfaces.count()
-                })
-=======
                     })
                     processed_links.add(link_id)
->>>>>>> 13669b6b
 
         return JsonResponse({
             'nodes': nodes,
