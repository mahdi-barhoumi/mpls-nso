<template>
<<<<<<< HEAD
  <div class="network-container">
    <!-- Toolbar for zoom and filtering -->
    <div class="p-4 flex items-center justify-between surface-card shadow-2 border-round">
      <div class="flex gap-1">
        <Button icon="pi pi-search-plus" class="p-button-secondary" @click="zoomIn" />
        <Button icon="pi pi-search-minus" class="p-button-secondary" @click="zoomOut" />
        <Button label="Reset" icon="pi pi-refresh" class="p-button-secondary" @click="resetView" />
        <Button
          label="Save Layout"
          icon="pi pi-save"
          class="p-button-secondary"
          @click="saveLayout"
        />
      </div>
    </div>

    <!-- Network Graph -->
    <div class="network-graph-container surface-card shadow-2 border-round mt-3">
      <v-network-graph
        ref="graph"
        :nodes="graphData.nodes"
        :edges="graphData.edges"
        :layouts="layouts"
        :configs="configs"
        @mouseup="saveLayout"
        @node-click="onNodeClick"
        @edge-click="onEdgeClick"
        @layout-updated="onLayoutUpdated"
        class="h-full w-full"
      >
        <!-- Define custom node rendering -->
        <template #override-node="{ nodeId, scale = 1, config, ...slotProps }">
          <!-- <circle :r="config.radius * scale" :fill="`var(--p-primary-color)`" v-bind="slotProps" /> -->
          <text
            :x="0"
            :y="(config.radius + 10) * scale"
            :font-size="12 * scale"
            text-anchor="middle"
            dominant-baseline="central"
            fill="var(--p-blue-600)"
=======
  <div class="col-span-12">
    <div class="card mb-3">
      <div class="flex justify-between mb-4">
        <div>
          <span class="block text-muted-color font-medium mb-2">Network Topology</span>
          <div class="flex gap-2">
            <div class="flex items-center gap-2">
              <div
                class="flex items-center justify-center bg-blue-100 dark:bg-blue-400/10 rounded-border"
                style="width: 1.5rem; height: 1.5rem"
              >
                <i class="pi pi-circle-fill text-blue-500 text-xs"></i>
              </div>
              <span class="text-sm">P Router</span>
            </div>
            <div class="flex items-center gap-2">
              <div
                class="flex items-center justify-center bg-orange-100 dark:bg-orange-400/10 rounded-border"
                style="width: 1.5rem; height: 1.5rem"
              >
                <i class="pi pi-circle-fill text-orange-500 text-xs"></i>
              </div>
              <span class="text-sm">PE Router</span>
            </div>
          </div>
        </div>
        <div class="flex items-center gap-2">
          <div
            class="flex items-center justify-center bg-purple-100 dark:bg-purple-400/10 rounded-border p-2"
>>>>>>> 4b2e24f1
          >
            <Button
              icon="pi pi-search-plus"
              class="p-button-text p-button-rounded"
              @click="zoomIn"
            />
          </div>
          <div
            class="flex items-center justify-center bg-cyan-100 dark:bg-cyan-400/10 rounded-border p-2"
          >
            <Button
              icon="pi pi-search-minus"
              class="p-button-text p-button-rounded"
              @click="zoomOut"
            />
          </div>
          <div
            class="flex items-center justify-center bg-orange-100 dark:bg-orange-400/10 rounded-border p-2"
          >
            <Button
              icon="pi pi-refresh"
              class="p-button-text p-button-rounded"
              @click="resetView"
            />
          </div>
          <div
            class="flex items-center justify-center bg-blue-100 dark:bg-blue-400/10 rounded-border p-2"
          >
            <Button icon="pi pi-save" class="p-button-text p-button-rounded" @click="saveLayout" />
          </div>
        </div>
      </div>

      <div class="network-graph-container border-round mt-3">
        <v-network-graph
          ref="graph"
          :nodes="graphData.nodes"
          :edges="graphData.edges"
          :layouts="layouts"
          :configs="configs"
          :event-handlers="eventHandlers"
          @mouseup="saveLayout"
          @layout-updated="onLayoutUpdated"
          class="h-full w-full"
        >
          <!-- Define custom node rendering -->
          <template #override-node="{ nodeId, scale = 1, config, ...slotProps }">
            <text
              :x="0"
              :y="(config.radius + 10) * scale"
              :font-size="12 * scale"
              text-anchor="middle"
              dominant-baseline="central"
              fill="var(--p-blue-600)"
            >
              {{ getNodeName(nodeId) }}
            </text>
            <image
              :xlink:href="getNodeIcon(nodeId)"
              :x="-(config.radius - 8) * scale"
              :y="-(config.radius - 8) * scale"
              :width="(config.radius - 8) * 2 * scale"
              :height="(config.radius - 8) * 2 * scale"
            />
          </template>

          <!-- Define custom edge labels -->
          <template #edge-label="{ edge, scale = 1, ...slotProps }">
            <v-edge-label
              v-if="
                edge.sourceInterfaceType === 'physical' && edge.targetInterfaceType === 'physical'
              "
              :text="edge.subnet"
              align="center"
              vertical-align="above"
              v-bind="slotProps"
              fill="var(--p-primary-500)"
              :font-size="10 * (scale || 1)"
            />
            <v-edge-label
              v-if="
                edge.sourceInterfaceType === 'physical' && edge.targetInterfaceType === 'physical'
              "
              :text="edge.sourceInterfaceName"
              align="source"
              vertical-align="above"
              v-bind="slotProps"
              fill="var(--text-color)"
              :font-size="10 * (scale || 1)"
            />
            <v-edge-label
              v-if="
                edge.sourceInterfaceType === 'physical' && edge.targetInterfaceType === 'physical'
              "
              :text="edge.targetInterfaceName"
              align="target"
              vertical-align="above"
              v-bind="slotProps"
              :font-size="10 * (scale || 1)"
              fill="var(--text-color)"
            />
          </template>
        </v-network-graph>
      </div>
    </div>
  </div>
</template>

<script>
import { VNetworkGraph, VEdgeLabel } from 'v-network-graph'
import 'v-network-graph/lib/style.css'
import { MappingService } from '@/service/MappingService.js'
import Button from 'primevue/button'

const STORAGE_KEYS = {
  NODES: 'network-graph-nodes',
  LAYOUTS: 'network-graph-layouts',
  FETCHED_NODES: 'network-graph-fetched-nodes',
}

const STORAGE_KEYS = {
  NODES: 'network-graph-nodes',
  LAYOUTS: 'network-graph-layouts',
  FETCHED_NODES: 'network-graph-fetched-nodes',
}

export default {
  name: 'NetworkMap',
  components: {
    VNetworkGraph,
    VEdgeLabel,
    Button,
  },
  data() {
    return {
      pollingInterval: null,
      graphData: {
        nodes: {},
        edges: {},
      },
      layouts: {
        nodes: {},
      },
      fetchedNodeIds: new Set(),
      configs: {
        view: {
          panEnabled: true,
          zoomEnabled: true,
          minZoom: 0.1,
          maxZoom: 5,
          initialZoom: 1,
          fitContentMargin: 50,
        },
        node: {
          normal: {
            type: 'circle',
            radius: 30,
            color: '#ffffff', // Default background color for nodes
            label: {
              visible: true,
              fontSize: 10,
              fontFamily: 'var(--font-family)',
              color: '#000',
            },
          },
          draggable: true, // Ensure nodes are draggable
        },
        edge: {
          normal: {
            width: 2,
            color: 'var(--p-blue-400)',
            dasharray: '4 2',
            label: {
              visible: false, // Disable default edge labels
            },
          },
        },
      },
<<<<<<< HEAD
      selectedElement: null,
      saveDebounce: null,
=======
      saveDebounce: null,
      eventHandlers: {
        'node:click': ({ node }) => {
          const nodeData = this.graphData.nodes[node]
          if (nodeData) {
            this.$emit('node-selected', node) // Just emit the node ID
          }
        },
        'edge:click': ({ edge }) => {
          // Optionally handle edge clicks if needed
        },
      },
>>>>>>> 4b2e24f1
    }
  },
  created() {
    // Load persisted data
    this.loadPersistedData()

    // Initial fetch
    this.fetchNetworkData()

    // Set up polling every 30 seconds
    this.pollingInterval = setInterval(() => {
      this.fetchNetworkData()
    }, 30000)
  },
  beforeUnmount() {
    // Clean up polling interval when component is destroyed
    if (this.pollingInterval) {
      clearInterval(this.pollingInterval)
    }

    // Clear any pending debounce
    if (this.saveDebounce) {
      clearTimeout(this.saveDebounce)
    }
  },
  methods: {
    loadPersistedData() {
      try {
        // Load previously fetched node IDs
        const fetchedNodesJson = localStorage.getItem(STORAGE_KEYS.FETCHED_NODES)
        if (fetchedNodesJson) {
          this.fetchedNodeIds = new Set(JSON.parse(fetchedNodesJson))
        }

        // Load persisted layouts
        const layoutsJson = localStorage.getItem(STORAGE_KEYS.LAYOUTS)
        if (layoutsJson) {
          this.layouts.nodes = JSON.parse(layoutsJson)
        }

        // Load persisted nodes
        const nodesJson = localStorage.getItem(STORAGE_KEYS.NODES)
        if (nodesJson) {
          this.graphData.nodes = JSON.parse(nodesJson)
        }
      } catch (error) {
        console.error('Error loading persisted data:', error)
        // If there's an error loading persisted data, fallback to default behavior
        this.fetchedNodeIds = new Set()
        this.layouts = { nodes: {} }
      }
    },

    persistData() {
      try {
        // Save fetched node IDs
        localStorage.setItem(STORAGE_KEYS.FETCHED_NODES, JSON.stringify([...this.fetchedNodeIds]))

        // Save layouts
        localStorage.setItem(STORAGE_KEYS.LAYOUTS, JSON.stringify(this.layouts.nodes))

        // Save nodes
        localStorage.setItem(STORAGE_KEYS.NODES, JSON.stringify(this.graphData.nodes))
      } catch (error) {
        console.error('Error persisting data:', error)
      }
    },

    // Use both event handlers to ensure we catch the drag event regardless of library version
    onLayoutUpdated(event) {
      // This is called whenever the layout is changed
      console.log('Layout updated:', event)

      // Debounce the save operation to avoid excessive writes
      if (this.saveDebounce) {
        clearTimeout(this.saveDebounce)
      }

      this.saveDebounce = setTimeout(() => {
        this.persistData()
      }, 500) // Save after 500ms of inactivity
    },

    async fetchNetworkData() {
      try {
        const data = await MappingService.fetchNetworkData()

        // Convert arrays to objects for v-network-graph, maintaining previously fetched nodes
        const nodesObj = { ...this.graphData.nodes }
        data.nodes.forEach((node) => {
          nodesObj[node.id] = node
          this.fetchedNodeIds.add(node.id)
        })

        const edgesObj = {}
        data.edges.forEach((edge) => {
          edgesObj[edge.id] = edge
        })

        this.graphData = {
          nodes: nodesObj,
          edges: edgesObj,
        }

        // Only generate circular layout for nodes that don't have saved positions
        this.generateLayoutForNewNodes(Object.keys(nodesObj))

        // Persist the updated data
        this.persistData()

        // Ensure the graph is centered after data is loaded
        this.$nextTick(() => {
          this.$refs.graph.fitToContents()
        })
      } catch (error) {
        console.error('Error fetching network data:', error)
      }
    },

    generateLayoutForNewNodes(nodeIds) {
      // Only generate layout for nodes that don't already have positions
      const newNodeIds = nodeIds.filter((id) => !this.layouts.nodes[id])

      if (newNodeIds.length === 0) return

      const centerX = 500
      const centerY = 300
      const radius = 250

      // Keep existing layouts and only add new ones
      const updatedLayouts = { ...this.layouts.nodes }

      newNodeIds.forEach((id, index) => {
        const angle = (index / newNodeIds.length) * 2 * Math.PI
        updatedLayouts[id] = {
          x: centerX + radius * Math.cos(angle),
          y: centerY + radius * Math.sin(angle),
        }
      })

      this.layouts = { nodes: updatedLayouts }
    },

    generateCircularLayout() {
      const nodeIds = Object.keys(this.graphData.nodes)
      const centerX = 500
      const centerY = 300
      const radius = 250

      const layouts = {}
      nodeIds.forEach((id, index) => {
        const angle = (index / nodeIds.length) * 2 * Math.PI
        layouts[id] = {
          x: centerX + radius * Math.cos(angle),
          y: centerY + radius * Math.sin(angle),
        }
      })

      this.layouts = { nodes: layouts }
      this.persistData()
<<<<<<< HEAD
    },

    saveLayout() {
      this.persistData()
      // Show a small success notification or toast here
    },

=======
    },

    saveLayout() {
      this.persistData()
      // Show a small success notification or toast here
    },

>>>>>>> 4b2e24f1
    getNodeIcon(nodeId) {
      const node = this.graphData.nodes[nodeId]
      if (node.role === 'P') {
        return '/demo/images/routers/router_black.svg' // Black router image for P routers
      } else if (node.role === 'PE') {
        return '/demo/images/routers/router_blue.svg' // Blue router image for PE routers
      }
      return '/demo/images/routers/router-in-building.svg'
    },

    getNodeName(nodeId) {
      const node = this.graphData.nodes[nodeId]
      return node.label
    },

<<<<<<< HEAD
    onNodeClick(event) {
      const nodeId = event.node
      const node = this.graphData.nodes[nodeId]
      if (node) {
        this.selectedElement = {
          type: 'node',
          data: node,
        }
      }
    },

    onEdgeClick(event) {
      const edgeId = event.edge
      const edge = this.graphData.edges[edgeId]
      if (edge) {
        this.selectedElement = {
          type: 'link',
          data: edge,
        }
      }
    },

    closeDetails() {
      this.selectedElement = null
    },

=======
>>>>>>> 4b2e24f1
    zoomIn() {
      this.$refs.graph.zoomIn()
    },

    zoomOut() {
      this.$refs.graph.zoomOut()
    },

    resetView() {
      this.$refs.graph.fitToContents()
    },
  },
}
</script>

<style scoped>
.network-graph-container {
  height: 600px;
  background-color: var(--surface-ground);
  border: 1px solid var(--surface-border);
}

.p-button.p-button-text {
  color: var(--primary-color);
  padding: 0;
}

.p-button.p-button-text:hover {
  background: transparent;
  color: var(--primary-600);
}
</style><|MERGE_RESOLUTION|>--- conflicted
+++ resolved
@@ -1,46 +1,5 @@
 <template>
-<<<<<<< HEAD
-  <div class="network-container">
-    <!-- Toolbar for zoom and filtering -->
-    <div class="p-4 flex items-center justify-between surface-card shadow-2 border-round">
-      <div class="flex gap-1">
-        <Button icon="pi pi-search-plus" class="p-button-secondary" @click="zoomIn" />
-        <Button icon="pi pi-search-minus" class="p-button-secondary" @click="zoomOut" />
-        <Button label="Reset" icon="pi pi-refresh" class="p-button-secondary" @click="resetView" />
-        <Button
-          label="Save Layout"
-          icon="pi pi-save"
-          class="p-button-secondary"
-          @click="saveLayout"
-        />
-      </div>
-    </div>
-
-    <!-- Network Graph -->
-    <div class="network-graph-container surface-card shadow-2 border-round mt-3">
-      <v-network-graph
-        ref="graph"
-        :nodes="graphData.nodes"
-        :edges="graphData.edges"
-        :layouts="layouts"
-        :configs="configs"
-        @mouseup="saveLayout"
-        @node-click="onNodeClick"
-        @edge-click="onEdgeClick"
-        @layout-updated="onLayoutUpdated"
-        class="h-full w-full"
-      >
-        <!-- Define custom node rendering -->
-        <template #override-node="{ nodeId, scale = 1, config, ...slotProps }">
-          <!-- <circle :r="config.radius * scale" :fill="`var(--p-primary-color)`" v-bind="slotProps" /> -->
-          <text
-            :x="0"
-            :y="(config.radius + 10) * scale"
-            :font-size="12 * scale"
-            text-anchor="middle"
-            dominant-baseline="central"
-            fill="var(--p-blue-600)"
-=======
+
   <div class="col-span-12">
     <div class="card mb-3">
       <div class="flex justify-between mb-4">
@@ -70,7 +29,6 @@
         <div class="flex items-center gap-2">
           <div
             class="flex items-center justify-center bg-purple-100 dark:bg-purple-400/10 rounded-border p-2"
->>>>>>> 4b2e24f1
           >
             <Button
               icon="pi pi-search-plus"
@@ -249,10 +207,7 @@
           },
         },
       },
-<<<<<<< HEAD
-      selectedElement: null,
-      saveDebounce: null,
-=======
+
       saveDebounce: null,
       eventHandlers: {
         'node:click': ({ node }) => {
@@ -265,7 +220,6 @@
           // Optionally handle edge clicks if needed
         },
       },
->>>>>>> 4b2e24f1
     }
   },
   created() {
@@ -426,7 +380,7 @@
 
       this.layouts = { nodes: layouts }
       this.persistData()
-<<<<<<< HEAD
+
     },
 
     saveLayout() {
@@ -434,15 +388,6 @@
       // Show a small success notification or toast here
     },
 
-=======
-    },
-
-    saveLayout() {
-      this.persistData()
-      // Show a small success notification or toast here
-    },
-
->>>>>>> 4b2e24f1
     getNodeIcon(nodeId) {
       const node = this.graphData.nodes[nodeId]
       if (node.role === 'P') {
@@ -458,35 +403,7 @@
       return node.label
     },
 
-<<<<<<< HEAD
-    onNodeClick(event) {
-      const nodeId = event.node
-      const node = this.graphData.nodes[nodeId]
-      if (node) {
-        this.selectedElement = {
-          type: 'node',
-          data: node,
-        }
-      }
-    },
-
-    onEdgeClick(event) {
-      const edgeId = event.edge
-      const edge = this.graphData.edges[edgeId]
-      if (edge) {
-        this.selectedElement = {
-          type: 'link',
-          data: edge,
-        }
-      }
-    },
-
-    closeDetails() {
-      this.selectedElement = null
-    },
-
-=======
->>>>>>> 4b2e24f1
+
     zoomIn() {
       this.$refs.graph.zoomIn()
     },
